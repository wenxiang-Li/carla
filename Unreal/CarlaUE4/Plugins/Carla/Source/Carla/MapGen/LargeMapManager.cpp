// Copyright (c) 2021 Computer Vision Center (CVC) at the Universitat Autonoma de Barcelona (UAB).
// This work is licensed under the terms of the MIT license.
// For a copy, see <https://opensource.org/licenses/MIT>.



#include "LargeMapManager.h"
#include "LargeMapUtils.h"

#include "Engine/WorldComposition.h"

#include "UncenteredPivotPointMesh.h"

#include "Walker/WalkerBase.h"


// Sets default values
ALargeMapManager::ALargeMapManager()
{
  TileManager = CreateDefaultSubobject<ULargeMapTileManager>(TEXT("TileManager"));
  ActorManager = CreateDefaultSubobject<ULargeMapActorManager>(TEXT("ActorManager"));

  PrimaryActorTick.bCanEverTick = true;
  PrimaryActorTick.TickInterval = TickInterval;
}

ALargeMapManager::~ALargeMapManager()
{
  /* Remove delegates */
  // Origin rebase
  FCoreDelegates::PostWorldOriginOffset.RemoveAll(this);
  // Level added/removed from world
  FWorldDelegates::LevelRemovedFromWorld.RemoveAll(this);
  FWorldDelegates::LevelAddedToWorld.RemoveAll(this);
}

// Called when the game starts or when spawned
void ALargeMapManager::BeginPlay()
{
  Super::BeginPlay();

  UWorld* World = GetWorld();
  /* Setup delegates */
  // Origin rebase
  FCoreDelegates::PostWorldOriginOffset.AddUObject(this, &ALargeMapManager::PostWorldOriginOffset);
  // Level added/removed from world
  FWorldDelegates::LevelAddedToWorld.AddUObject(this, &ALargeMapManager::OnLevelAddedToWorld);
  FWorldDelegates::LevelRemovedFromWorld.AddUObject(this, &ALargeMapManager::OnLevelRemovedFromWorld);

  // Setup Origin rebase settings
  UWorldComposition* WorldComposition = World->WorldComposition;
  WorldComposition->bRebaseOriginIn3DSpace = true;
  WorldComposition->RebaseOriginDistance = RebaseOriginDistance;

}

void ALargeMapManager::PostWorldOriginOffset(UWorld* InWorld, FIntVector InSrcOrigin, FIntVector InDstOrigin)
{
  CurrentOriginInt = InDstOrigin;
  CurrentOriginD = FDVector(InDstOrigin);

  check(TileManager);
  TileManager->ChangeWorldOrigin(InSrcOrigin, InDstOrigin);
  check(ActorManager);
  ActorManager->ChangeWorldOrigin(InSrcOrigin, InDstOrigin);
}

void ALargeMapManager::OnLevelAddedToWorld(ULevel* InLevel, UWorld* InWorld)
{
  check(TileManager);
  TileManager->OnLevelAddedToWorld(InLevel);
}

void ALargeMapManager::OnLevelRemovedFromWorld(ULevel* InLevel, UWorld* InWorld)
{
<<<<<<< HEAD
  LM_LOG(Warning, "OnLevelRemovedFromWorld");
  //FDebug::DumpStackTraceToLog(/*ELogVerbosity::Log*/);
  FCarlaMapTile& Tile = GetCarlaMapTile(InLevel);
  Tile.AssetsSpawned = false;
=======
  check(TileManager);
  TileManager->OnLevelRemovedFromWorld(InLevel);
>>>>>>> 19e5ba9c
}

void ALargeMapManager::OnActorSpawned(const FActorView& ActorView)
{
  check(ActorManager);
  bool HeroDetected = ActorManager->OnActorSpawned(ActorView);

  if(HeroDetected)
  {
    ActorManager->GetActorsToConsiderPosition(ActorsLocation);
    TileManager->UpdateTilesState(ActorsLocation);

    // Wait until the pending levels changes are finished to avoid spawning
    // the car without ground underneath
    GetWorld()->FlushLevelStreaming();
  }
}

void ALargeMapManager::Tick(float DeltaTime)
{
  Super::Tick(DeltaTime);

  ActorManager->UpdateAndGetActorsToConsiderPosition(ActorsLocation);
  TileManager->UpdateTilesState(ActorsLocation);

  EvaluatePossibleRebase();

#if WITH_EDITOR
  if (bPrintMapInfo) PrintMapInfo();
#endif // WITH_EDITOR

}

void ALargeMapManager::GenerateMap(const FString& InAssetsPath)
{
  check(TileManager);
  TileManager->GenerateMap(InAssetsPath);

  ActorManager->Reset();
}

void ALargeMapManager::AddActor(const FActorView& ActorView, const FTransform& Transform)
{
  check(ActorManager);
  ActorManager->AddActor(ActorView, Transform);
}

void ALargeMapManager::AddActorToConsider(AActor* InActor)
{
  check(ActorManager);
  ActorManager->AddActorToConsider(InActor);
}

void ALargeMapManager::RemoveActorToConsider(AActor* InActor)
{
  check(ActorManager);
  ActorManager->RemoveActorToConsider(InActor);
}

void ALargeMapManager::EvaluatePossibleRebase()
{
<<<<<<< HEAD
  UWorld* World = GetWorld();
  UWorldComposition* WorldComposition = World->WorldComposition;

  FString FullName = BaseTileMapPath;
  FString PackageFileName = FullName;
  FString LongLevelPackageName = FPackageName::FilenameToLongPackageName(PackageFileName);
  FString UniqueLevelPackageName = LongLevelPackageName + TileName;

  ULevelStreamingDynamic* StreamingLevel = NewObject<ULevelStreamingDynamic>(World, *TileName, RF_Transient);
  check(StreamingLevel);

  StreamingLevel->SetWorldAssetByPackageName(*UniqueLevelPackageName);

#if WITH_EDITOR
  if (World->IsPlayInEditor())
  {
    FWorldContext WorldContext = GEngine->GetWorldContextFromWorldChecked(World);
    StreamingLevel->RenameForPIE(WorldContext.PIEInstance);
  }
  StreamingLevel->SetShouldBeVisibleInEditor(true);
  StreamingLevel->LevelColor = FColor::MakeRandomColor();
#endif // WITH_EDITOR

  StreamingLevel->SetShouldBeLoaded(false);
  StreamingLevel->SetShouldBeVisible(false);
  StreamingLevel->bShouldBlockOnLoad = ShouldTilesBlockOnLoad;
  StreamingLevel->bInitiallyLoaded = false;
  StreamingLevel->bInitiallyVisible = false;
  StreamingLevel->LevelTransform = FTransform(TileLocation);
  StreamingLevel->PackageNameToLoad = *FullName;

  if (!FPackageName::DoesPackageExist(FullName, NULL, &PackageFileName))
  {
    LM_LOG(Error, "Level does not exist in package with FullName variable -> %s", *FullName);
  }

  if (!FPackageName::DoesPackageExist(LongLevelPackageName, NULL, &PackageFileName))
  {
    LM_LOG(Error, "Level does not exist in package with LongLevelPackageName variable -> %s", *LongLevelPackageName);
  }

  //Actual map package to load
  StreamingLevel->PackageNameToLoad = *LongLevelPackageName;


  World->AddStreamingLevel(StreamingLevel);
  WorldComposition->TilesStreaming.Add(StreamingLevel);


  FWorldTileInfo Info;
  Info.AbsolutePosition = FIntVector(TileLocation);
  FWorldTileLayer WorldTileLayer;
  WorldTileLayer.Name = "CarlaLayer";
  WorldTileLayer.StreamingDistance = LayerStreamingDistance;
  WorldTileLayer.DistanceStreamingEnabled = false; // we will handle this, not unreal
  Info.Layer = WorldTileLayer;

  FWorldCompositionTile NewTile;
  NewTile.PackageName = *FullName;
  NewTile.Info = Info;
  WorldComposition->GetTilesList().Add(NewTile);

  return StreamingLevel;
}

void ALargeMapManager::UpdateActorsToConsiderPosition()
{
  if (!ActorsToConsider.Num())
  {
    return;
  }

  TArray<FActorToConsider> ActorsToRemove;
  for (FActorToConsider& ActorToConsider : ActorsToConsider)
  {
    AActor* Actor = ActorToConsider.Actor;
    if (IsValid(Actor))
    {
      // Relative location to the current origin
      FDVector ActorLocation(Actor->GetActorLocation());
      // Absolute location of the actor
      ActorToConsider.Location = CurrentOriginD + ActorLocation;
    }
    else
    {
      ActorsToRemove.Add(ActorToConsider);
    }
  }

  for (const FActorToConsider& ActorToRemove : ActorsToRemove)
  {
    ActorsToConsider.Remove(ActorToRemove);
  }
}

void ALargeMapManager::UpdateTilesState()
{
  TSet<uint64> TilesToConsider;
  for (FActorToConsider& ActorToConsider : ActorsToConsider)
  {
    GetTilesToConsider(ActorToConsider, TilesToConsider);
  }

  TSet<uint64> TilesToBeVisible;
  TSet<uint64> TilesToHidde;
  GetTilesThatNeedToChangeState(TilesToConsider, TilesToBeVisible, TilesToHidde);

  UpdateTileState(TilesToBeVisible, true, true, true);

  UpdateTileState(TilesToHidde, false, false, false);

  UpdateCurrentTilesLoaded(TilesToBeVisible, TilesToHidde);

}

void ALargeMapManager::GetTilesToConsider(const FActorToConsider& ActorToConsider,
                                          TSet<uint64>& OutTilesToConsider)
{
  FDVector ActorLocation = ActorToConsider.Location;

  // Calculate Current Tile
  FIntVector CurrentTile = GetTileVectorID(ActorLocation);

  // Calculate the number of tiles in range based on LayerStreamingDistance
  int32 TilesToConsider = (int32)(LayerStreamingDistance / TileSide) + 1;
  for (int Y = -TilesToConsider; Y < TilesToConsider; Y++)
  {
    for (int X = -TilesToConsider; X < TilesToConsider; X++)
    {
      // I don't check the bounds of the Tile map, if the Tile does not exist
      // I just simply discard it
      FIntVector TileToCheck = CurrentTile + FIntVector(X, Y, 0);

      uint64 TileID = GetTileID(TileToCheck);
      FCarlaMapTile* Tile = MapTiles.Find(TileID);
      if (!Tile)
      {
        continue; // Tile does not exist, discard
      }

      // Calculate distance between actor and tile
      float Distance = FDVector::Dist(Tile->Location, ActorLocation);

      // Load level if we are in range
      if (Distance < LayerStreamingDistance)
      {
        OutTilesToConsider.Add(TileID);
      }
    }
  }
}

void ALargeMapManager::GetTilesThatNeedToChangeState(
  const TSet<uint64>& InTilesToConsider,
  TSet<uint64>& OutTilesToBeVisible,
  TSet<uint64>& OutTilesToHidde)
{
  OutTilesToBeVisible = InTilesToConsider.Difference(CurrentTilesLoaded);
  OutTilesToHidde = CurrentTilesLoaded.Difference(InTilesToConsider);
}

void ALargeMapManager::UpdateTileState(
  const TSet<uint64>& InTilesToUpdate,
  bool InShouldBlockOnLoad,
  bool InShouldBeLoaded,
  bool InShouldBeVisible)
{
  UWorld* World = GetWorld();
  UWorldComposition* WorldComposition = World->WorldComposition;

  // Gather all the locations of the levels to load
  for (const uint64 TileID : InTilesToUpdate)
  {
      FCarlaMapTile* CarlaTile = MapTiles.Find(TileID);
      check(CarlaTile); // If an invalid ID reach here, we did something very wrong
      ULevelStreamingDynamic* StreamingLevel = CarlaTile->StreamingLevel;
      StreamingLevel->bShouldBlockOnLoad = InShouldBlockOnLoad;
      StreamingLevel->SetShouldBeLoaded(InShouldBeLoaded);
      StreamingLevel->SetShouldBeVisible(InShouldBeVisible);
  }
}

void ALargeMapManager::UpdateCurrentTilesLoaded(
  const TSet<uint64>& InTilesToBeVisible,
  const TSet<uint64>& InTilesToHidde)
{
  for (const uint64 TileID : InTilesToHidde)
  {
    CurrentTilesLoaded.Remove(TileID);
  }

  for (const uint64 TileID : InTilesToBeVisible)
  {
    CurrentTilesLoaded.Add(TileID);
  }
}

void ALargeMapManager::SpawnAssetsInTile(FCarlaMapTile& Tile)
{
  if (Tile.AssetsSpawned) return;

  FVector CurrentWorldOrigin(CurrentOriginInt);
  FVector TileLocation = Tile.Location - CurrentWorldOrigin;

  ULevel* LoadedLevel = Tile.StreamingLevel->GetLoadedLevel();
  UWorld* World = GetWorld();

#if WITH_EDITOR
  FString Output = "";
  Output += FString::Printf(TEXT("SpawnAssetsInTile %s %d\n"), *Tile.Name, Tile.PendingAssetsInTile.Num());
  Output += FString::Printf(TEXT("  Tile.Loc = %s -> %s\n"), *Tile.Location.ToString(), *TileLocation.ToString());
#endif // WITH_EDITOR

  for (const FAssetData& AssetData : Tile.PendingAssetsInTile)
=======
  // TODO: choose ego vehicle
  const TArray<FActorToConsider>& ActorsToConsider = ActorManager->GetActorsToConsider();
  if(ActorsToConsider.Num() > 0)
>>>>>>> 19e5ba9c
  {
    UWorldComposition* WorldComposition = GetWorld()->WorldComposition;
    AActor* ActorToConsider = ActorsToConsider[0].Actor;
    if( IsValid(ActorToConsider) )
    {
      FVector ActorLocation = ActorToConsider->GetActorLocation();
      FIntVector ILocation = FIntVector(ActorLocation.X, ActorLocation.Y, ActorLocation.Z);
      //WorldComposition->EvaluateWorldOriginLocation(ActorToConsider->GetActorLocation());
      if (ActorLocation.SizeSquared() > FMath::Square(RebaseOriginDistance)) {

        GetWorld()->SetNewWorldOrigin(ILocation + CurrentOriginInt);
      }
    }
  }
<<<<<<< HEAD
  LM_LOG(Warning, "%s", *Output);

  LoadedLevel->ApplyWorldOffset(TileLocation, false);

  Tile.AssetsSpawned = true;
=======
>>>>>>> 19e5ba9c
}

#if WITH_EDITOR

void ALargeMapManager::PrintMapInfo()
{
  const float MsgTime = 1.0f;
  const int32 MaxNumMsg = 100;
  const int32 FirstTileMngMsgIndex = 100;
  const int32 FirstActorMngMsgIndex = 200;


  TileManager->PrintMapInfo(MsgTime, FirstTileMngMsgIndex, MaxNumMsg);
  ActorManager->PrintMapInfo(MsgTime, FirstActorMngMsgIndex, MaxNumMsg);
}

#endif // WITH_EDITOR<|MERGE_RESOLUTION|>--- conflicted
+++ resolved
@@ -73,15 +73,10 @@
 
 void ALargeMapManager::OnLevelRemovedFromWorld(ULevel* InLevel, UWorld* InWorld)
 {
-<<<<<<< HEAD
   LM_LOG(Warning, "OnLevelRemovedFromWorld");
   //FDebug::DumpStackTraceToLog(/*ELogVerbosity::Log*/);
   FCarlaMapTile& Tile = GetCarlaMapTile(InLevel);
   Tile.AssetsSpawned = false;
-=======
-  check(TileManager);
-  TileManager->OnLevelRemovedFromWorld(InLevel);
->>>>>>> 19e5ba9c
 }
 
 void ALargeMapManager::OnActorSpawned(const FActorView& ActorView)
@@ -143,206 +138,6 @@
 
 void ALargeMapManager::EvaluatePossibleRebase()
 {
-<<<<<<< HEAD
-  UWorld* World = GetWorld();
-  UWorldComposition* WorldComposition = World->WorldComposition;
-
-  FString FullName = BaseTileMapPath;
-  FString PackageFileName = FullName;
-  FString LongLevelPackageName = FPackageName::FilenameToLongPackageName(PackageFileName);
-  FString UniqueLevelPackageName = LongLevelPackageName + TileName;
-
-  ULevelStreamingDynamic* StreamingLevel = NewObject<ULevelStreamingDynamic>(World, *TileName, RF_Transient);
-  check(StreamingLevel);
-
-  StreamingLevel->SetWorldAssetByPackageName(*UniqueLevelPackageName);
-
-#if WITH_EDITOR
-  if (World->IsPlayInEditor())
-  {
-    FWorldContext WorldContext = GEngine->GetWorldContextFromWorldChecked(World);
-    StreamingLevel->RenameForPIE(WorldContext.PIEInstance);
-  }
-  StreamingLevel->SetShouldBeVisibleInEditor(true);
-  StreamingLevel->LevelColor = FColor::MakeRandomColor();
-#endif // WITH_EDITOR
-
-  StreamingLevel->SetShouldBeLoaded(false);
-  StreamingLevel->SetShouldBeVisible(false);
-  StreamingLevel->bShouldBlockOnLoad = ShouldTilesBlockOnLoad;
-  StreamingLevel->bInitiallyLoaded = false;
-  StreamingLevel->bInitiallyVisible = false;
-  StreamingLevel->LevelTransform = FTransform(TileLocation);
-  StreamingLevel->PackageNameToLoad = *FullName;
-
-  if (!FPackageName::DoesPackageExist(FullName, NULL, &PackageFileName))
-  {
-    LM_LOG(Error, "Level does not exist in package with FullName variable -> %s", *FullName);
-  }
-
-  if (!FPackageName::DoesPackageExist(LongLevelPackageName, NULL, &PackageFileName))
-  {
-    LM_LOG(Error, "Level does not exist in package with LongLevelPackageName variable -> %s", *LongLevelPackageName);
-  }
-
-  //Actual map package to load
-  StreamingLevel->PackageNameToLoad = *LongLevelPackageName;
-
-
-  World->AddStreamingLevel(StreamingLevel);
-  WorldComposition->TilesStreaming.Add(StreamingLevel);
-
-
-  FWorldTileInfo Info;
-  Info.AbsolutePosition = FIntVector(TileLocation);
-  FWorldTileLayer WorldTileLayer;
-  WorldTileLayer.Name = "CarlaLayer";
-  WorldTileLayer.StreamingDistance = LayerStreamingDistance;
-  WorldTileLayer.DistanceStreamingEnabled = false; // we will handle this, not unreal
-  Info.Layer = WorldTileLayer;
-
-  FWorldCompositionTile NewTile;
-  NewTile.PackageName = *FullName;
-  NewTile.Info = Info;
-  WorldComposition->GetTilesList().Add(NewTile);
-
-  return StreamingLevel;
-}
-
-void ALargeMapManager::UpdateActorsToConsiderPosition()
-{
-  if (!ActorsToConsider.Num())
-  {
-    return;
-  }
-
-  TArray<FActorToConsider> ActorsToRemove;
-  for (FActorToConsider& ActorToConsider : ActorsToConsider)
-  {
-    AActor* Actor = ActorToConsider.Actor;
-    if (IsValid(Actor))
-    {
-      // Relative location to the current origin
-      FDVector ActorLocation(Actor->GetActorLocation());
-      // Absolute location of the actor
-      ActorToConsider.Location = CurrentOriginD + ActorLocation;
-    }
-    else
-    {
-      ActorsToRemove.Add(ActorToConsider);
-    }
-  }
-
-  for (const FActorToConsider& ActorToRemove : ActorsToRemove)
-  {
-    ActorsToConsider.Remove(ActorToRemove);
-  }
-}
-
-void ALargeMapManager::UpdateTilesState()
-{
-  TSet<uint64> TilesToConsider;
-  for (FActorToConsider& ActorToConsider : ActorsToConsider)
-  {
-    GetTilesToConsider(ActorToConsider, TilesToConsider);
-  }
-
-  TSet<uint64> TilesToBeVisible;
-  TSet<uint64> TilesToHidde;
-  GetTilesThatNeedToChangeState(TilesToConsider, TilesToBeVisible, TilesToHidde);
-
-  UpdateTileState(TilesToBeVisible, true, true, true);
-
-  UpdateTileState(TilesToHidde, false, false, false);
-
-  UpdateCurrentTilesLoaded(TilesToBeVisible, TilesToHidde);
-
-}
-
-void ALargeMapManager::GetTilesToConsider(const FActorToConsider& ActorToConsider,
-                                          TSet<uint64>& OutTilesToConsider)
-{
-  FDVector ActorLocation = ActorToConsider.Location;
-
-  // Calculate Current Tile
-  FIntVector CurrentTile = GetTileVectorID(ActorLocation);
-
-  // Calculate the number of tiles in range based on LayerStreamingDistance
-  int32 TilesToConsider = (int32)(LayerStreamingDistance / TileSide) + 1;
-  for (int Y = -TilesToConsider; Y < TilesToConsider; Y++)
-  {
-    for (int X = -TilesToConsider; X < TilesToConsider; X++)
-    {
-      // I don't check the bounds of the Tile map, if the Tile does not exist
-      // I just simply discard it
-      FIntVector TileToCheck = CurrentTile + FIntVector(X, Y, 0);
-
-      uint64 TileID = GetTileID(TileToCheck);
-      FCarlaMapTile* Tile = MapTiles.Find(TileID);
-      if (!Tile)
-      {
-        continue; // Tile does not exist, discard
-      }
-
-      // Calculate distance between actor and tile
-      float Distance = FDVector::Dist(Tile->Location, ActorLocation);
-
-      // Load level if we are in range
-      if (Distance < LayerStreamingDistance)
-      {
-        OutTilesToConsider.Add(TileID);
-      }
-    }
-  }
-}
-
-void ALargeMapManager::GetTilesThatNeedToChangeState(
-  const TSet<uint64>& InTilesToConsider,
-  TSet<uint64>& OutTilesToBeVisible,
-  TSet<uint64>& OutTilesToHidde)
-{
-  OutTilesToBeVisible = InTilesToConsider.Difference(CurrentTilesLoaded);
-  OutTilesToHidde = CurrentTilesLoaded.Difference(InTilesToConsider);
-}
-
-void ALargeMapManager::UpdateTileState(
-  const TSet<uint64>& InTilesToUpdate,
-  bool InShouldBlockOnLoad,
-  bool InShouldBeLoaded,
-  bool InShouldBeVisible)
-{
-  UWorld* World = GetWorld();
-  UWorldComposition* WorldComposition = World->WorldComposition;
-
-  // Gather all the locations of the levels to load
-  for (const uint64 TileID : InTilesToUpdate)
-  {
-      FCarlaMapTile* CarlaTile = MapTiles.Find(TileID);
-      check(CarlaTile); // If an invalid ID reach here, we did something very wrong
-      ULevelStreamingDynamic* StreamingLevel = CarlaTile->StreamingLevel;
-      StreamingLevel->bShouldBlockOnLoad = InShouldBlockOnLoad;
-      StreamingLevel->SetShouldBeLoaded(InShouldBeLoaded);
-      StreamingLevel->SetShouldBeVisible(InShouldBeVisible);
-  }
-}
-
-void ALargeMapManager::UpdateCurrentTilesLoaded(
-  const TSet<uint64>& InTilesToBeVisible,
-  const TSet<uint64>& InTilesToHidde)
-{
-  for (const uint64 TileID : InTilesToHidde)
-  {
-    CurrentTilesLoaded.Remove(TileID);
-  }
-
-  for (const uint64 TileID : InTilesToBeVisible)
-  {
-    CurrentTilesLoaded.Add(TileID);
-  }
-}
-
-void ALargeMapManager::SpawnAssetsInTile(FCarlaMapTile& Tile)
-{
   if (Tile.AssetsSpawned) return;
 
   FVector CurrentWorldOrigin(CurrentOriginInt);
@@ -358,11 +153,6 @@
 #endif // WITH_EDITOR
 
   for (const FAssetData& AssetData : Tile.PendingAssetsInTile)
-=======
-  // TODO: choose ego vehicle
-  const TArray<FActorToConsider>& ActorsToConsider = ActorManager->GetActorsToConsider();
-  if(ActorsToConsider.Num() > 0)
->>>>>>> 19e5ba9c
   {
     UWorldComposition* WorldComposition = GetWorld()->WorldComposition;
     AActor* ActorToConsider = ActorsToConsider[0].Actor;
@@ -377,14 +167,11 @@
       }
     }
   }
-<<<<<<< HEAD
   LM_LOG(Warning, "%s", *Output);
 
   LoadedLevel->ApplyWorldOffset(TileLocation, false);
 
   Tile.AssetsSpawned = true;
-=======
->>>>>>> 19e5ba9c
 }
 
 #if WITH_EDITOR
